{
  "name": "apollo-server-core",
  "version": "2.1.0",
  "description": "Core engine for Apollo GraphQL server",
  "main": "dist/index.js",
  "types": "dist/index.d.ts",
  "repository": {
    "type": "git",
    "url": "https://github.com/apollographql/apollo-server/tree/master/packages/apollo-server-core"
  },
  "keywords": [
    "GraphQL",
    "Apollo",
    "Server",
    "Javascript"
  ],
  "author": "Jonas Helfer <jonas@helfer.email>",
  "license": "MIT",
  "bugs": {
    "url": "https://github.com/apollographql/apollo-server/issues"
  },
  "homepage": "https://github.com/apollographql/apollo-server#readme",
  "engines": {
    "node": ">=6"
  },
  "dependencies": {
    "@apollographql/apollo-upload-server": "^5.0.3",
    "@types/ws": "^5.1.2",
    "apollo-cache-control": "file:../apollo-cache-control",
    "apollo-datasource": "file:../apollo-datasource",
    "apollo-engine-reporting": "file:../apollo-engine-reporting",
    "apollo-server-caching": "file:../apollo-server-caching",
    "apollo-server-env": "file:../apollo-server-env",
    "apollo-server-errors": "file:../apollo-server-errors",
    "apollo-server-plugin-base": "file:../apollo-server-plugin-base",
    "apollo-tracing": "file:../apollo-tracing",
    "graphql-extensions": "file:../graphql-extensions",
    "graphql-subscriptions": "^0.5.8",
    "graphql-tag": "^2.9.2",
<<<<<<< HEAD
    "graphql-tools": "^3.0.4",
=======
    "graphql-tools": "^4.0.0",
    "hash.js": "^1.1.3",
>>>>>>> ebe8b39d
    "lodash": "^4.17.10",
    "subscriptions-transport-ws": "^0.9.11",
    "ws": "^5.2.0"
  },
  "peerDependencies": {
    "graphql": "^0.12.0 || ^0.13.0 || ^14.0.0"
  }
}<|MERGE_RESOLUTION|>--- conflicted
+++ resolved
@@ -37,12 +37,7 @@
     "graphql-extensions": "file:../graphql-extensions",
     "graphql-subscriptions": "^0.5.8",
     "graphql-tag": "^2.9.2",
-<<<<<<< HEAD
-    "graphql-tools": "^3.0.4",
-=======
     "graphql-tools": "^4.0.0",
-    "hash.js": "^1.1.3",
->>>>>>> ebe8b39d
     "lodash": "^4.17.10",
     "subscriptions-transport-ws": "^0.9.11",
     "ws": "^5.2.0"
